--- conflicted
+++ resolved
@@ -1,11 +1,7 @@
 Package: intsurv
 Title: Integrative Survival Modeling
 Version: 0.2.2.9000
-<<<<<<< HEAD
-Date: 2020-04-22
-=======
 Date: 2020-08-22
->>>>>>> e4759a1c
 Authors@R: c(
     person(given = "Wenjie", family = "Wang",
            email = "wang@wwenjig.org",
@@ -61,8 +57,4 @@
 URL: https://github.com/wenjie2wang/intsurv
 BugReports: https://github.com/wenjie2wang/intsurv/issues
 Encoding: UTF-8
-<<<<<<< HEAD
-RoxygenNote: 7.1.0
-=======
-RoxygenNote: 7.1.1
->>>>>>> e4759a1c
+RoxygenNote: 7.1.1